--- conflicted
+++ resolved
@@ -30,12 +30,8 @@
 
 import edge_tables as etab
 
-<<<<<<< HEAD
 from utils import memoize
 
-=======
-## import pylab as pl
->>>>>>> 1144ef86
 
 class pixel(object):
     """Class to describe a detector pixel and its 'contents'.
@@ -406,7 +402,6 @@
         det[i].WeightSpectrum()
 
 
-@memoize
 def getCorrels(det, goodPixels):
     """Compute spectra correlation coefficients (using Pearsons Correlation)
 
@@ -480,7 +475,6 @@
     return result
 
 
-@memoize
 def getAverage(goodPixels, det):
     """Compute the average of all weighted, deadtime corrected spectra
     from det[i].weightedSpec ( which is = det[i].roiCorr * det[i].weightFactor)
